//go:build none
// +build none

package main

import (
	"flag"
	"fmt"
	"log"
	"os"
	"os/exec"
	"path/filepath"
	"runtime"
)

const (
	// GolangCIVersion to be used for linting.
	GolangCIVersion = "github.com/golangci/golangci-lint/cmd/golangci-lint@v1.61.0"
)

// GOBIN environment variable.
func goBin() string {
	if os.Getenv("GOBIN") == "" {
		log.Fatal("GOBIN not set")
	}

	return os.Getenv("GOBIN")
}

func main() {
	log.SetFlags(log.Lshortfile)

	if _, err := os.Stat(filepath.Join("./build", "lint.go")); os.IsNotExist(err) {
		log.Fatal("should run build from root dir")
	}

	lint()
}

//nolint:gosec
func lint() {
	v := flag.Bool("v", false, "log verbosely")

	// Make sure GOLANGCI is downloaded and available.
	argsGet := []string{"install", GolangCIVersion}
	cmd := exec.Command(filepath.Join(runtime.GOROOT(), "bin", "go"), argsGet...)

	out, err := cmd.CombinedOutput()
	if err != nil {
		log.Fatalf("could not list pkgs: %v\n%s", err, string(out))
	}

	cmd = exec.Command(filepath.Join(goBin(), "golangci-lint"))
<<<<<<< HEAD
	cmd.Args = append(cmd.Args, "run", "--config", "./build/.golangci.yml", "--timeout=10m")
=======
	cmd.Args = append(cmd.Args, "run", "--config", "./build/.golangci.yml", "--timeout", "10m")
>>>>>>> f99ef84a

	if *v {
		cmd.Args = append(cmd.Args, "-v")
	}

	fmt.Println("Linting...")
	cmd.Stderr, cmd.Stdout = os.Stderr, os.Stdout

	if err := cmd.Run(); err != nil {
		log.Fatal("Error: Could not Lint ", "error: ", err, ", cmd: ", cmd)
	}
}<|MERGE_RESOLUTION|>--- conflicted
+++ resolved
@@ -51,11 +51,7 @@
 	}
 
 	cmd = exec.Command(filepath.Join(goBin(), "golangci-lint"))
-<<<<<<< HEAD
-	cmd.Args = append(cmd.Args, "run", "--config", "./build/.golangci.yml", "--timeout=10m")
-=======
 	cmd.Args = append(cmd.Args, "run", "--config", "./build/.golangci.yml", "--timeout", "10m")
->>>>>>> f99ef84a
 
 	if *v {
 		cmd.Args = append(cmd.Args, "-v")
