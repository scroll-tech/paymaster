--- conflicted
+++ resolved
@@ -59,7 +59,6 @@
 		log.Crit("API keys are required")
 	}
 
-<<<<<<< HEAD
 	pc := &PaymasterController{
 		cfg:              cfg,
 		policyOrm:        orm.NewPolicy(db),
@@ -97,16 +96,22 @@
 
 // initializePrivateKeySigner initializes the signer with a private key
 func (pc *PaymasterController) initializePrivateKeySigner(privateKeyHex string) error {
+  // Validate input
+  if privateKeyHex == "" {
+    return fmt.Errorf("private key cannot be empty")
+  }
+
+	// Handle private key with or without 0x prefix
+	if strings.HasPrefix(privateKeyHex, "0x") || strings.HasPrefix(privateKeyHex, "0X") {
+		privateKeyHex = privateKeyHex[2:]
+  }
+
+  // Validate hex string length (64 characters for 32 bytes)
+  if len(privateKeyHex) != 64 {
+      return fmt.Errorf("invalid private key length: expected 64 hex characters, got %d", len(privateKeyHex))
+  }
+
 	privateKeyBytes, err := hex.DecodeString(privateKeyHex)
-=======
-	// Handle private key with or without 0x prefix
-	privateKeyStr := cfg.SignerPrivateKey
-	if strings.HasPrefix(privateKeyStr, "0x") || strings.HasPrefix(privateKeyStr, "0X") {
-		privateKeyStr = privateKeyStr[2:]
-	}
-
-	privateKeyBytes, err := hex.DecodeString(privateKeyStr)
->>>>>>> f99ef84a
 	if err != nil {
 		return fmt.Errorf("failed to decode private key: %w", err)
 	}
@@ -118,6 +123,12 @@
 
 	pc.signerKey = signerKey
 	pc.signerAddress = crypto.PubkeyToAddress(signerKey.PublicKey)
+
+  // 
+  for i := range privateKeyBytes {
+    privateKeyBytes[i] = 0
+  }
+
 	return nil
 }
 
@@ -957,11 +968,6 @@
 	return crypto.Keccak256(buffer)
 }
 
-func packGasLimits(high, low *big.Int) [32]byte {
-	combined := new(big.Int).Or(new(big.Int).Lsh(high, 128), low)
-	return [32]byte(common.LeftPadBytes(combined.Bytes(), 32))
-}
-
 // signHash signs a hash using either private key or AWS KMS
 func (pc *PaymasterController) signHash(hash []byte) ([]byte, error) {
 	if len(hash) != 32 {
@@ -977,14 +983,7 @@
 		return pc.signHashWithPrivateKey(ethSignedHash)
 	}
 
-<<<<<<< HEAD
 	return pc.signHashWithKMS(ethSignedHash)
-=======
-	if signature[64] == 0 || signature[64] == 1 {
-		signature[64] += 27
-	}
-
-	return signature, nil
 }
 
 var max128Bit = new(big.Int).Sub(new(big.Int).Lsh(big.NewInt(1), 128), big.NewInt(1))
@@ -999,7 +998,6 @@
 
 	combined := new(big.Int).Or(new(big.Int).Lsh(high, 128), low)
 	return [32]byte(common.LeftPadBytes(combined.Bytes(), 32))
->>>>>>> f99ef84a
 }
 
 // calculatePaymasterGasLimits calculates the gas limits for paymaster operations based on the token address.
