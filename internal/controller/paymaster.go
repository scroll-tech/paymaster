// Package controller provides the ERC-7677 paymaster controller for handling JSON-RPC requests.
package controller

import (
	"bytes"
	"context"
	"crypto/ecdsa"
<<<<<<< HEAD
	"encoding/binary"
=======
	"encoding/asn1"
>>>>>>> 0f76b51f
	"encoding/hex"
	"encoding/json"
	"fmt"
	"io"
	"math/big"
	"net"
	"net/http"
	"strings"
	"time"

	"github.com/aws/aws-sdk-go-v2/aws"
	awsConfig "github.com/aws/aws-sdk-go-v2/config"
	"github.com/aws/aws-sdk-go-v2/service/kms"
	awsTypes "github.com/aws/aws-sdk-go-v2/service/kms/types"
	"github.com/ethereum/go-ethereum/common"
	"github.com/ethereum/go-ethereum/common/hexutil"
	"github.com/ethereum/go-ethereum/crypto"
	"github.com/ethereum/go-ethereum/crypto/secp256k1"
	"github.com/ethereum/go-ethereum/log"
	"github.com/gin-gonic/gin"
	"gorm.io/gorm"

	"github.com/scroll-tech/paymaster/internal/config"
	"github.com/scroll-tech/paymaster/internal/orm"
	"github.com/scroll-tech/paymaster/internal/types"
)

const entryPointV7Address = "0x0000000071727De22E5E9d8BAf0edAc6f37da032"

var (
	emptyAddr      = common.Address{}
	secp256k1N     = crypto.S256().Params().N
	secp256k1HalfN = new(big.Int).Div(secp256k1N, big.NewInt(2))
)

// PaymasterController the controller of paymaster
type PaymasterController struct {
	cfg           *config.Config
	signerKey     *ecdsa.PrivateKey
	signerAddress common.Address

	awsKMSKeyID    string
	kmsClient      *kms.Client
	kmsPubKeyBytes []byte

	policyOrm        *orm.Policy
	userOperationOrm *orm.UserOperation
}

// NewPaymasterController creates and initializes a new PaymasterController.
func NewPaymasterController(cfg *config.Config, db *gorm.DB) *PaymasterController {
	if len(cfg.APIKeys) == 0 {
		log.Crit("API keys are required")
	}

	pc := &PaymasterController{
		cfg:              cfg,
		policyOrm:        orm.NewPolicy(db),
		userOperationOrm: orm.NewUserOperation(db),
	}

	// Check mutually exclusive signer configuration
	hasPrivateKey := cfg.SignerPrivateKey != ""
	hasKMSKey := cfg.AWSKMSKeyID != ""

	if !hasPrivateKey && !hasKMSKey {
		log.Crit("Either signer private key or AWS KMS key ID must be provided")
	}

	if hasPrivateKey && hasKMSKey {
		log.Crit("Cannot specify both signer private key and AWS KMS key ID")
	}

	if hasPrivateKey {
		// Initialize with private key
		if err := pc.initializePrivateKeySigner(cfg.SignerPrivateKey); err != nil {
			log.Crit("Failed to initialize private key signer", "error", err)
		}
		log.Info("Paymaster signer initialized with private key", "address", pc.signerAddress.Hex())
	} else {
		// Initialize with AWS KMS
		// FIXME: AWS KMS signer is not tested yet.
		if err := pc.initializeKMSSigner(cfg.AWSKMSKeyID); err != nil {
			log.Crit("Failed to initialize KMS signer", "error", err)
		}
		log.Info("Paymaster signer initialized with AWS KMS", "address", pc.signerAddress.Hex(), "key_id", cfg.AWSKMSKeyID)
	}

	return pc
}

// initializePrivateKeySigner initializes the signer with a private key
func (pc *PaymasterController) initializePrivateKeySigner(privateKeyHex string) error {
	// Validate input
	if privateKeyHex == "" {
		return fmt.Errorf("private key cannot be empty")
	}

	// Handle private key with or without 0x prefix
	if strings.HasPrefix(privateKeyHex, "0x") || strings.HasPrefix(privateKeyHex, "0X") {
		privateKeyHex = privateKeyHex[2:]
	}

	// Validate hex string length (64 characters for 32 bytes)
	if len(privateKeyHex) != 64 {
		return fmt.Errorf("invalid private key length: expected 64 hex characters, got %d", len(privateKeyHex))
	}

	privateKeyBytes, err := hex.DecodeString(privateKeyHex)
	if err != nil {
		return fmt.Errorf("failed to decode private key: %w", err)
	}

	signerKey, err := crypto.ToECDSA(privateKeyBytes)
	if err != nil {
		return fmt.Errorf("failed to create ECDSA key from private key: %w", err)
	}

	pc.signerKey = signerKey
	pc.signerAddress = crypto.PubkeyToAddress(signerKey.PublicKey)

	// Clear sensitive data from memory
	for i := range privateKeyBytes {
		privateKeyBytes[i] = 0
	}

	return nil
}

// initializeKMSSigner initializes the signer with AWS KMS
// FIXME: AWS KMS signer is not tested yet.
func (pc *PaymasterController) initializeKMSSigner(keyID string) error {
	// Load AWS configuration
	cfg, err := awsConfig.LoadDefaultConfig(context.Background())
	if err != nil {
		return fmt.Errorf("failed to load AWS config: %w", err)
	}

	// Set HTTP client timeouts
	cfg.HTTPClient = &http.Client{
		Timeout: 5 * time.Second,
		Transport: &http.Transport{
			DialContext: (&net.Dialer{
				Timeout:   2 * time.Second,
				KeepAlive: 30 * time.Second,
			}).DialContext,
			TLSHandshakeTimeout:   2 * time.Second,
			ResponseHeaderTimeout: 3 * time.Second,
		},
	}

	// Create KMS client
	pc.kmsClient = kms.NewFromConfig(cfg)
	pc.awsKMSKeyID = keyID

	// Get public key to derive address
	pubkey, err := pc.getPubKeyFromKMS(context.Background(), keyID)
	if err != nil {
		return fmt.Errorf("failed to get public key from KMS: %w", err)
	}

	pc.kmsPubKeyBytes = secp256k1.S256().Marshal(pubkey.X, pubkey.Y)
	pc.signerAddress = crypto.PubkeyToAddress(*pubkey)
	return nil
}

// getPubKeyFromKMS gets public key from KMS
func (pc *PaymasterController) getPubKeyFromKMS(ctx context.Context, keyID string) (*ecdsa.PublicKey, error) {
	getPubKeyOutput, err := pc.kmsClient.GetPublicKey(ctx, &kms.GetPublicKeyInput{
		KeyId: aws.String(keyID),
	})
	if err != nil {
		return nil, fmt.Errorf("cannot get public key from KMS for KeyId=%s: %w", keyID, err)
	}

	// Parse ASN.1 DER encoded public key
	var asn1pubk struct {
		EcPublicKeyInfo struct {
			Algorithm  asn1.ObjectIdentifier
			Parameters asn1.ObjectIdentifier
		}
		PublicKey asn1.BitString
	}

	_, err = asn1.Unmarshal(getPubKeyOutput.PublicKey, &asn1pubk)
	if err != nil {
		return nil, fmt.Errorf("cannot parse ASN.1 public key for KeyId=%s: %w", keyID, err)
	}

	pubkey, err := crypto.UnmarshalPubkey(asn1pubk.PublicKey.Bytes)
	if err != nil {
		return nil, fmt.Errorf("cannot construct secp256k1 public key from key bytes: %w", err)
	}

	return pubkey, nil
}

// signHashWithKMS signs a hash using AWS KMS
func (pc *PaymasterController) signHashWithKMS(hash []byte) ([]byte, error) {
	// Get the expected public key bytes for signature verification
	if pc.kmsPubKeyBytes == nil {
		return nil, fmt.Errorf("KMS public key not initialized")
	}

	// Get R and S values from KMS signature
	rBytes, sBytes, err := pc.getSignatureFromKMS(context.Background(), hash)
	if err != nil {
		return nil, fmt.Errorf("failed to get signature from KMS: %w", err)
	}

	// Adjust S value according to Ethereum standard
	sBigInt := new(big.Int).SetBytes(sBytes)
	if sBigInt.Cmp(secp256k1HalfN) > 0 {
		sBytes = new(big.Int).Sub(secp256k1N, sBigInt).Bytes()
	}

	// Get Ethereum signature with correct recovery ID
	signature, err := pc.getEthereumSignature(pc.kmsPubKeyBytes, hash, rBytes, sBytes)
	if err != nil {
		return nil, fmt.Errorf("failed to get Ethereum signature: %w", err)
	}

	return signature, nil
}

// getSignatureFromKMS gets R and S values from KMS
func (pc *PaymasterController) getSignatureFromKMS(ctx context.Context, hash []byte) ([]byte, []byte, error) {
	signInput := &kms.SignInput{
		KeyId:            aws.String(pc.awsKMSKeyID),
		SigningAlgorithm: awsTypes.SigningAlgorithmSpecEcdsaSha256,
		MessageType:      awsTypes.MessageTypeDigest,
		Message:          hash,
	}

	signOutput, err := pc.kmsClient.Sign(ctx, signInput)
	if err != nil {
		return nil, nil, fmt.Errorf("KMS sign failed: %w", err)
	}

	// Parse ASN.1 signature
	var sigAsn1 struct {
		R asn1.RawValue
		S asn1.RawValue
	}

	_, err = asn1.Unmarshal(signOutput.Signature, &sigAsn1)
	if err != nil {
		return nil, nil, fmt.Errorf("failed to unmarshal ASN.1 signature: %w", err)
	}

	return sigAsn1.R.Bytes, sigAsn1.S.Bytes, nil
}

// getEthereumSignature creates Ethereum signature with recovery ID
func (pc *PaymasterController) getEthereumSignature(expectedPublicKeyBytes []byte, hash []byte, r []byte, s []byte) ([]byte, error) {
	rsSignature := append(pc.adjustSignatureLength(r), pc.adjustSignatureLength(s)...)

	// Try recovery ID 0
	signature := append(rsSignature, []byte{0}...)
	recoveredPublicKeyBytes, err := crypto.Ecrecover(hash, signature)
	if err != nil {
		return nil, fmt.Errorf("recovery with ID 0 failed: %w", err)
	}

	if hex.EncodeToString(recoveredPublicKeyBytes) == hex.EncodeToString(expectedPublicKeyBytes) {
		return signature, nil
	}

	// Try recovery ID 1
	signature = append(rsSignature, []byte{1}...)
	recoveredPublicKeyBytes, err = crypto.Ecrecover(hash, signature)
	if err != nil {
		return nil, fmt.Errorf("recovery with ID 1 failed: %w", err)
	}

	if hex.EncodeToString(recoveredPublicKeyBytes) == hex.EncodeToString(expectedPublicKeyBytes) {
		return signature, nil
	}

	return nil, fmt.Errorf("cannot reconstruct public key from signature")
}

// adjustSignatureLength adjusts signature component length
func (pc *PaymasterController) adjustSignatureLength(buffer []byte) []byte {
	buffer = bytes.TrimLeft(buffer, "\x00")
	for len(buffer) < 32 {
		zeroBuf := []byte{0}
		buffer = append(zeroBuf, buffer...)
	}
	return buffer
}

// signHashWithPrivateKey signs a hash using the private key
func (pc *PaymasterController) signHashWithPrivateKey(hash []byte) ([]byte, error) {
	signature, err := crypto.Sign(hash, pc.signerKey)
	if err != nil {
		return nil, fmt.Errorf("failed to sign with private key: %w", err)
	}

	if len(signature) != 65 {
		return nil, fmt.Errorf("invalid signature length: got %d, expected 65", len(signature))
	}

	if signature[64] == 0 || signature[64] == 1 {
		signature[64] += 27
	}

	return signature, nil
}

// handlePaymasterMethod handles JSON-RPC requests for paymaster methods.
func (pc *PaymasterController) handlePaymasterMethod(c *gin.Context, req types.PaymasterJSONRPCRequest, apiKey string) {
	switch req.Method {
	case "pm_getPaymasterStubData":
		pc.handleGetPaymasterStubData(c, req, apiKey)
	case "pm_getPaymasterData":
		pc.handleGetPaymasterData(c, req, apiKey)
	default:
		log.Debug("Method not found", "method", req.Method)
		types.SendError(c, req.ID, types.MethodNotFoundCode, "Method not found: "+req.Method)
	}
}

// handleGetPaymasterStubData implements the logic for pm_getPaymasterStubData.
func (pc *PaymasterController) handleGetPaymasterStubData(c *gin.Context, req types.PaymasterJSONRPCRequest, apiKey string) {
	params, tokenAddr, policyID, forceIsFinalForEstimate, rpcErr := pc.parseERC7677Params(req.Params)
	if rpcErr != nil {
		types.SendError(c, req.ID, rpcErr.Code, rpcErr.Message)
		return
	}

	paymasterVerificationGasLimit, paymasterPostOpGasLimit := calculatePaymasterGasLimits(tokenAddr, pc.cfg.USDTAddress, pc.cfg.USDCAddress)

	// Check quota and create record only for ETH payments
	if tokenAddr == emptyAddr {
		estimatedWei := pc.calculateEstimatedWei(params, paymasterVerificationGasLimit, paymasterPostOpGasLimit)

		// Check quota first
		if err := pc.checkQuota(c.Request.Context(), apiKey, policyID, params.Sender, (*big.Int)(&params.Nonce), estimatedWei); err != nil {
			log.Error("Quota check failed", "error", err, "sender", params.Sender.Hex(), "nonce", params.Nonce.String(), "policy_id", policyID)
			types.SendError(c, req.ID, types.QuotaExceededErrorCode, "Quota exceeded")
			return
		}
	} else {
		log.Debug("Token payment detected, skipping quota check and record creation", "token", tokenAddr.Hex(), "sender", params.Sender.Hex(), "nonce", params.Nonce.String())
	}

	// Generate signed paymaster data for stub, using fixed placeholder signature
	paymasterData, err := pc.buildAndSignPaymasterData(params, tokenAddr, paymasterVerificationGasLimit, paymasterPostOpGasLimit, true /* useStubSig */)
	if err != nil {
		log.Error("Failed to build and sign paymaster data for stub", "error", err)
		types.SendError(c, req.ID, types.PaymasterDataGenErrorCode, "Failed to generate paymaster data")
		return
	}

	stubResult := types.GetPaymasterStubDataResultV7{
		Paymaster:                     pc.cfg.PaymasterAddressV7,
		PaymasterData:                 paymasterData,
		PaymasterPostOpGasLimit:       hexutil.EncodeBig(paymasterPostOpGasLimit),
		PaymasterVerificationGasLimit: hexutil.EncodeBig(paymasterVerificationGasLimit),
	}

	if forceIsFinalForEstimate {
		stubResult.IsFinal = true
	}

	log.Debug("Return stub data", "result", stubResult)
	types.SendSuccess(c, req.ID, stubResult)
}

// handleGetPaymasterData implements the logic for pm_getPaymasterData.
func (pc *PaymasterController) handleGetPaymasterData(c *gin.Context, req types.PaymasterJSONRPCRequest, apiKey string) {
	params, tokenAddr, policyID, _, rpcErr := pc.parseERC7677Params(req.Params)
	if rpcErr != nil {
		types.SendError(c, req.ID, rpcErr.Code, rpcErr.Message)
		return
	}

	paymasterVerificationGasLimit, paymasterPostOpGasLimit := calculatePaymasterGasLimits(tokenAddr, pc.cfg.USDTAddress, pc.cfg.USDCAddress)

	// Validate paymaster related gas limits
	if err := validateClientGasLimits(params, paymasterVerificationGasLimit, paymasterPostOpGasLimit); err != nil {
		log.Error("Gas limit validation failed", "error", err, "sender", params.Sender.Hex())
		types.SendError(c, req.ID, types.InvalidParamsCode, fmt.Sprintf("Gas limit mismatch: %v", err))
		return
	}

	// Check quota and update operation record only for ETH payments
	if tokenAddr == emptyAddr {
		finalWei := pc.calculateEstimatedWei(params, paymasterVerificationGasLimit, paymasterPostOpGasLimit)

		// Check quota first
		if err := pc.checkQuota(c.Request.Context(), apiKey, policyID, params.Sender, (*big.Int)(&params.Nonce), finalWei); err != nil {
			log.Error("Quota check failed", "error", err, "sender", params.Sender.Hex(), "nonce", params.Nonce.String(), "policy_id", policyID)
			types.SendError(c, req.ID, types.QuotaExceededErrorCode, "Quota exceeded")
			return
		}

		// Create or update record
		if err := pc.createOrUpdateRecord(c.Request.Context(), apiKey, policyID, params.Sender, params.Nonce.ToInt(), finalWei, orm.UserOperationStatusPaymasterDataProvided); err != nil {
			log.Error("Failed to create or update operation record", "error", err, "sender", params.Sender.Hex(), "nonce", params.Nonce.String(), "policy_id", policyID)
			types.SendError(c, req.ID, types.InternalErrorCode, "Operation failed")
			return
		}
	} else {
		log.Debug("Token payment detected, skipping quota check and record creation", "token", tokenAddr.Hex(), "sender", params.Sender.Hex(), "nonce", params.Nonce.String())
	}

	// Generate signed paymaster data, using real signature
	paymasterData, err := pc.buildAndSignPaymasterData(params, tokenAddr, paymasterVerificationGasLimit, paymasterPostOpGasLimit, false /* not useStubSig */)
	if err != nil {
		log.Error("Failed to build and sign paymaster data", "error", err)
		types.SendError(c, req.ID, types.PaymasterDataGenErrorCode, "Failed to generate paymaster data")
		return
	}

	result := types.GetPaymasterDataResultV7{
		Paymaster:     pc.cfg.PaymasterAddressV7,
		PaymasterData: paymasterData,
	}

	log.Debug("Return final paymaster data", "result", result)
	types.SendSuccess(c, req.ID, result)
}

// checkQuota verifies if the operation would exceed quota limits
func (pc *PaymasterController) checkQuota(ctx context.Context, apiKey string, policyID int64, sender common.Address, nonce *big.Int, weiAmount *big.Int) error {
	// Get policy to check limits
	policy, err := pc.policyOrm.GetByAPIKeyAndPolicyID(ctx, apiKey, policyID)
	if err != nil {
		return fmt.Errorf("failed to get policy, policy_id: %d, error: %w", policyID, err)
	}

	// Get current usage
	usageStats, err := pc.userOperationOrm.GetWalletUsageStatsExcludingSameSenderAndNonce(ctx, apiKey, policyID, sender.Hex(), nonce, policy.Limits.TimeWindowHours)
	if err != nil {
		return fmt.Errorf("failed to get wallet usage stats for policy %d and sender %s: %w", policyID, sender.Hex(), err)
	}

	if usageStats.TransactionCount >= policy.Limits.MaxTransactionsPerWalletPerWindow {
		log.Debug("Transaction count quota exceeded", "sender", sender.Hex(), "current_count", usageStats.TransactionCount, "max_count", policy.Limits.MaxTransactionsPerWalletPerWindow)
		return fmt.Errorf("transaction count quota exceeded: sender %s has %d transactions with time window %d hours, limit is %d transactions, policy_id: %d", sender.Hex(), usageStats.TransactionCount, policy.Limits.TimeWindowHours, policy.Limits.MaxTransactionsPerWalletPerWindow, policyID)
	}

	// Parse max limit from ETH to wei
	maxEthFloat, ok := new(big.Float).SetPrec(256).SetString(policy.Limits.MaxEthPerWalletPerWindow)
	if !ok {
		return fmt.Errorf("invalid max ETH limit: %s", policy.Limits.MaxEthPerWalletPerWindow)
	}

	// Convert ETH to wei (18 decimals)
	weiPerEth := new(big.Int).Exp(big.NewInt(10), big.NewInt(18), nil)
	maxLimitWei, accuracy := new(big.Float).Mul(maxEthFloat, new(big.Float).SetInt(weiPerEth)).Int(nil)
	if accuracy != big.Exact {
		return fmt.Errorf("invalid max ETH limit: original=%s, converted_wei=%s, accuracy=%d", policy.Limits.MaxEthPerWalletPerWindow, maxLimitWei.String(), accuracy)
	}

	// Check if new operation would exceed limit
	currentUsage := big.NewInt(usageStats.TotalWeiAmount)
	newTotal := new(big.Int).Add(currentUsage, weiAmount)

	if newTotal.Cmp(maxLimitWei) > 0 {
		log.Debug("ETH quota exceeded", "sender", sender.Hex(), "current_usage_wei", currentUsage.String(), "estimated_wei", weiAmount.String(), "new_total_wei", newTotal.String(), "max_limit_wei", maxLimitWei.String(), "max_limit_eth", policy.Limits.MaxEthPerWalletPerWindow)

		// Convert back to ETH for user-friendly error message
		currentUsageEth := new(big.Float).Quo(new(big.Float).SetInt(currentUsage), new(big.Float).SetInt(weiPerEth))
		newTotalEth := new(big.Float).Quo(new(big.Float).SetInt(newTotal), new(big.Float).SetInt(weiPerEth))

		return fmt.Errorf("ETH quota exceeded: current usage %.6f ETH + new operation would total %.6f ETH, limit is %s ETH", currentUsageEth, newTotalEth, policy.Limits.MaxEthPerWalletPerWindow)
	}

	return nil
}

// createOrUpdateRecord creates or updates the operation record
func (pc *PaymasterController) createOrUpdateRecord(ctx context.Context, apiKey string, policyID int64, sender common.Address, nonce *big.Int, weiAmount *big.Int, status orm.UserOperationStatus) error {
	nonceHash := crypto.Keccak256(nonce.Bytes())
	hashedNonceUint := binary.BigEndian.Uint64(nonceHash[:8])
	nonceBigInt := new(big.Int).SetUint64(hashedNonceUint % (1 << 63))

	userOp := &orm.UserOperation{
		APIKeyHash: crypto.Keccak256Hash([]byte(apiKey)).Hex(),
		PolicyID:   policyID,
		Sender:     sender.Hex(),
		Nonce:      nonceBigInt.Int64(),
		WeiAmount:  weiAmount.Int64(),
		Status:     status,
	}

	err := pc.userOperationOrm.CreateOrUpdate(ctx, userOp)
	if err != nil {
		return fmt.Errorf("failed to create or update user operation: %w", err)
	}

	log.Debug("Operation record updated", "sender", sender.Hex(), "nonce", nonce.String(), "wei_amount", weiAmount.String(), "policy_id", policyID, "status", status)

	return nil
}

// calculateEstimatedWei calculates the estimated wei cost for the user operation
func (pc *PaymasterController) calculateEstimatedWei(userOp *types.PaymasterUserOperationV7, paymasterVerificationGas, paymasterPostOpGas *big.Int) *big.Int {
	// Calculate total gas cost
	verificationGas := userOp.VerificationGasLimit.ToInt()
	callGas := userOp.CallGasLimit.ToInt()
	preVerificationGas := userOp.PreVerificationGas.ToInt()
	maxFeePerGas := userOp.MaxFeePerGas.ToInt()

	// Total gas = userOp gas + paymaster gas
	totalGas := new(big.Int)
	totalGas.Add(totalGas, verificationGas)
	totalGas.Add(totalGas, callGas)
	totalGas.Add(totalGas, preVerificationGas)
	totalGas.Add(totalGas, paymasterVerificationGas)
	totalGas.Add(totalGas, paymasterPostOpGas)

	// Total cost = totalGas * maxFeePerGas
	return new(big.Int).Mul(totalGas, maxFeePerGas)
}

func (pc *PaymasterController) parseERC7677Params(rawParams json.RawMessage) (*types.PaymasterUserOperationV7, common.Address, int64, bool, *types.RPCError) {
	var p []json.RawMessage
	if err := json.Unmarshal(rawParams, &p); err != nil || len(p) != 4 { // Need exactly 4 elements for ERC-7677
		log.Debug("Invalid params structure", "params", string(rawParams), "error", err, "length", len(p))
		return nil, common.Address{}, 0, false, &types.RPCError{Code: types.InvalidParamsCode, Message: "Invalid params structure: expected an array of exactly 4 elements including context"}
	}

	var userOp *types.PaymasterUserOperationV7
	if err := json.Unmarshal(p[0], &userOp); err != nil {
		log.Debug("Invalid userOp param", "userOp", string(p[0]), "error", err)
		return nil, common.Address{}, 0, false, &types.RPCError{Code: types.InvalidParamsCode, Message: "Invalid userOp param"}
	}

	var entryPoint string
	if err := json.Unmarshal(p[1], &entryPoint); err != nil {
		log.Debug("Invalid entryPoint param", "entryPoint", entryPoint, "error", err)
		return nil, common.Address{}, 0, false, &types.RPCError{Code: types.InvalidParamsCode, Message: "Invalid entryPoint param"}
	}

	if !strings.EqualFold(entryPoint, entryPointV7Address) {
		log.Debug("Unsupported EntryPoint version", "entryPoint", entryPoint, "expected", entryPointV7Address)
		return nil, common.Address{}, 0, false, &types.RPCError{Code: types.UnsupportedEntryPointCode, Message: "Unsupported EntryPoint version. Only v0.7 is supported (" + entryPointV7Address + ")."}
	}

	var chainIDStr string
	if err := json.Unmarshal(p[2], &chainIDStr); err != nil {
		log.Debug("Invalid chainId param", "chainId", string(p[2]), "error", err)
		return nil, common.Address{}, 0, false, &types.RPCError{Code: types.InvalidParamsCode, Message: "Invalid chainId param"}
	}

	inputChainID, success := new(big.Int).SetString(strings.TrimPrefix(chainIDStr, "0x"), 16)
	if !success {
		log.Debug("Failed to parse chainId", "chainId", chainIDStr)
		return nil, common.Address{}, 0, false, &types.RPCError{Code: types.InvalidParamsCode, Message: "Invalid chainId format"}
	}

	if inputChainID.Cmp(big.NewInt(pc.cfg.ChainID)) != 0 {
		log.Debug("Unsupported chainId", "chainId", inputChainID.String(), "expected", pc.cfg.ChainID)
		return nil, common.Address{}, 0, false, &types.RPCError{Code: types.UnsupportedChainIDCode, Message: "Unsupported chainId. Only " + fmt.Sprint(pc.cfg.ChainID) + " is supported."}
	}

	type ERC7677Context struct {
		Token                   string `json:"token"`
		PolicyID                *int64 `json:"policy_id"`
		ForceIsFinalForEstimate bool   `json:"force_is_final_for_estimate"`
	}

	var context *ERC7677Context
	if err := json.Unmarshal(p[3], &context); err != nil {
		log.Debug("Invalid context param", "context", string(p[3]), "error", err)
		return nil, common.Address{}, 0, false, &types.RPCError{Code: types.InvalidParamsCode, Message: "Invalid context param"}
	}

	// Validate required context fields
	if context == nil {
		log.Debug("Missing context")
		return nil, common.Address{}, 0, false, &types.RPCError{Code: types.InvalidParamsCode, Message: "Context is required"}
	}

	// Handle token address
	tokenAddr := common.Address{}
	if context.Token != "" {
		tokenAddr = common.HexToAddress(context.Token)
		if tokenAddr != emptyAddr && !pc.isSupportedToken(tokenAddr) {
			log.Debug("Unsupported token", "provided", tokenAddr.Hex(), "supported", pc.getSupportedTokensString())
			return nil, common.Address{}, 0, false, &types.RPCError{
				Code:    types.UnsupportedTokenErrorCode,
				Message: "Unsupported token. Supported tokens: " + pc.getSupportedTokensString(),
			}
		}
	}

	// Policy ID validation: required only for ETH payments (empty token address)
	var policyID int64 // Default value for token payments
	if tokenAddr == emptyAddr {
		// ETH payment requires policy_id
		if context.PolicyID == nil {
			log.Debug("Missing policy_id in context for ETH payment")
			return nil, common.Address{}, 0, false, &types.RPCError{Code: types.InvalidParamsCode, Message: "policy_id is required in context for ETH payments"}
		}

		if *context.PolicyID < 0 {
			log.Debug("Invalid policy_id", "policy_id", *context.PolicyID)
			return nil, common.Address{}, 0, false, &types.RPCError{Code: types.InvalidParamsCode, Message: "Invalid policy_id. It must be a non-negative integer."}
		}

		policyID = *context.PolicyID
	} else {
		// Token payment: policy_id is optional, use provided value or default to 0
		if context.PolicyID != nil {
			if *context.PolicyID < 0 {
				log.Debug("Invalid policy_id", "policy_id", *context.PolicyID)
				return nil, common.Address{}, 0, false, &types.RPCError{Code: types.InvalidParamsCode, Message: "Invalid policy_id. It must be a non-negative integer."}
			}
			policyID = *context.PolicyID
		}
		log.Debug("Token payment detected, policy_id not required", "token", tokenAddr.Hex(), "policy_id", policyID, "sender", userOp.Sender.Hex(), "nonce", userOp.Nonce.String())
	}

	return userOp, tokenAddr, policyID, context.ForceIsFinalForEstimate, nil
}

// getTokenExchangeRate returns the exchange rate for the specified token
func (pc *PaymasterController) getTokenExchangeRate(tokenAddr common.Address) (*big.Int, error) {
	if tokenAddr == emptyAddr {
		return big.NewInt(0), nil // ETH doesn't need exchange rate
	}

	if strings.EqualFold(tokenAddr.Hex(), pc.cfg.USDCAddress.Hex()) {
		return pc.getETHUSDCExchangeRate()
	}

	if strings.EqualFold(tokenAddr.Hex(), pc.cfg.USDTAddress.Hex()) {
		return pc.getETHUSDTExchangeRate()
	}

	return nil, fmt.Errorf("unsupported token address: %s", tokenAddr.Hex())
}

// getETHUSDTExchangeRate fetches ETH/USDT exchange rate with a 5% premium
func (pc *PaymasterController) getETHUSDTExchangeRate() (*big.Int, error) {
	// USDT/ETH price aggregator address
	aggregatorAddress := "0xEe9F2375b4bdF6387aa8265dD4FB8F16512A1d46"

	chainlinkPrice, err := pc.getChainlinkETHPrice(aggregatorAddress)
	if err != nil {
		return nil, fmt.Errorf("failed to get Chainlink USDT price: %w", err)
	}

	log.Debug("Using Chainlink price for USDT", "price", chainlinkPrice.String())

	// Apply 5% premium and convert to 6 decimals (USDT format)
	priceWithPremium := new(big.Float).Mul(chainlinkPrice, big.NewFloat(1.05))
	priceWithDecimals := new(big.Float).Mul(priceWithPremium, big.NewFloat(1000000))
	result, _ := priceWithDecimals.Int(nil)

	log.Debug("Calculated Chainlink ETH/USDT price with premium", "original", chainlinkPrice.String(), "with_premium", result.String())
	return result, nil
}

// getETHUSDCExchangeRate fetches ETH/USDC exchange rate with a 5% premium
func (pc *PaymasterController) getETHUSDCExchangeRate() (*big.Int, error) {
	// USDC/ETH price aggregator address
	aggregatorAddress := "0x986b5E1e1755e3C2440e960477f25201B0a8bbD4"

	chainlinkPrice, err := pc.getChainlinkETHPrice(aggregatorAddress)
	if err != nil {
		return nil, fmt.Errorf("failed to get Chainlink USDC price: %w", err)
	}

	log.Debug("Using Chainlink price for USDC", "price", chainlinkPrice.String())

	// Apply 5% premium and convert to 6 decimals (USDC format)
	priceWithPremium := new(big.Float).Mul(chainlinkPrice, big.NewFloat(1.05))
	priceWithDecimals := new(big.Float).Mul(priceWithPremium, big.NewFloat(1000000))
	result, _ := priceWithDecimals.Int(nil)

	log.Debug("Calculated Chainlink ETH/USDC price with premium", "original", chainlinkPrice.String(), "with_premium", result.String())
	return result, nil
}

// getChainlinkETHPrice fetches ETH/Token price from Chainlink aggregator
func (pc *PaymasterController) getChainlinkETHPrice(aggregatorAddress string) (*big.Float, error) {
	functionSelector := "0x50d25bcd" // latestRoundData()

	// Try each RPC URL
	for i, rpcURL := range pc.cfg.EthereumRPCURLs {
		log.Debug("Trying RPC endpoint for Chainlink price", "index", i, "url", rpcURL, "aggregator", aggregatorAddress)

		client := &http.Client{Timeout: 2 * time.Second}
		payload := map[string]interface{}{
			"jsonrpc": "2.0",
			"method":  "eth_call",
			"params": []interface{}{
				map[string]string{
					"to":   aggregatorAddress,
					"data": functionSelector,
				},
				"latest",
			},
			"id": 1,
		}

		jsonData, err := json.Marshal(payload)
		if err != nil {
			log.Error("Failed to marshal Chainlink request", "rpc", rpcURL, "aggregator", aggregatorAddress, "error", err)
			continue
		}

		resp, err := client.Post(rpcURL, "application/json", bytes.NewBuffer(jsonData))
		if err != nil {
			log.Error("Failed to call RPC for Chainlink price", "rpc", rpcURL, "aggregator", aggregatorAddress, "error", err)
			continue
		}

		body, err := io.ReadAll(resp.Body)
		if closeErr := resp.Body.Close(); closeErr != nil {
			log.Warn("Failed to close response body", "rpc", rpcURL, "error", closeErr)
		}
		if err != nil {
			log.Error("Failed to read Chainlink response", "rpc", rpcURL, "aggregator", aggregatorAddress, "error", err)
			continue
		}

		var rpcResponse struct {
			Result string `json:"result"`
			Error  *struct {
				Message string `json:"message"`
			} `json:"error"`
		}

		if err = json.Unmarshal(body, &rpcResponse); err != nil {
			log.Error("Failed to parse Chainlink response", "rpc", rpcURL, "aggregator", aggregatorAddress, "error", err)
			continue
		}

		if rpcResponse.Error != nil {
			log.Error("Chainlink RPC error", "rpc", rpcURL, "aggregator", aggregatorAddress, "error", rpcResponse.Error.Message)
			continue
		}

		if len(rpcResponse.Result) < 66 {
			log.Error("Invalid Chainlink response", "rpc", rpcURL, "aggregator", aggregatorAddress, "result", rpcResponse.Result)
			continue
		}

		// Parse answer (Token/ETH price with 18 decimals)
		answerHex := rpcResponse.Result[2:]
		answer, ok := new(big.Int).SetString(answerHex, 16)
		if !ok || answer.Sign() <= 0 {
			log.Error("Invalid Chainlink answer", "rpc", rpcURL, "aggregator", aggregatorAddress, "hex", answerHex)
			continue
		}

		// Convert Token/ETH to ETH/Token
		tokenPerEth := new(big.Float).SetInt(answer)
		divisor := new(big.Float).SetInt(new(big.Int).Exp(big.NewInt(10), big.NewInt(18), nil))
		tokenPerEth.Quo(tokenPerEth, divisor)

		if tokenPerEth.Sign() <= 0 {
			log.Error("Invalid token price", "rpc", rpcURL, "aggregator", aggregatorAddress, "price", tokenPerEth.String())
			continue
		}

		ethPerToken := new(big.Float).Quo(big.NewFloat(1.0), tokenPerEth)
		log.Debug("Got Chainlink price", "rpc", rpcURL, "aggregator", aggregatorAddress, "eth_per_token", ethPerToken.String())
		return ethPerToken, nil
	}

	return nil, fmt.Errorf("all RPC endpoints failed for aggregator %s", aggregatorAddress)
}

// buildAndSignPaymasterData builds and signs paymaster data
func (pc *PaymasterController) buildAndSignPaymasterData(userOp *types.PaymasterUserOperationV7, tokenAddr common.Address, paymasterVerificationGasLimit, paymasterPostOpGasLimit *big.Int, useStubSig bool) (string, error) {
	// Current timestamp in seconds
	currentTime := time.Now().Unix()

	// Set validity window
	validUntil := big.NewInt(currentTime + 3600) // current time + 1 hour
	validAfter := big.NewInt(currentTime - 3600) // current time - 1 hour

	// Sponsor UUID, default to zero
	sponsorUUID := big.NewInt(0)

	// Configuration flags
	allowAnyBundler := true
	precheckBalance := true
	prepaymentRequired := false

	// Set default values for ETH
	exchangeRate := big.NewInt(0) // Zero for ETH

	// If using token
	if tokenAddr != emptyAddr {
		var err error
		exchangeRate, err = pc.getTokenExchangeRate(tokenAddr)
		if err != nil {
			return "", fmt.Errorf("failed to get exchange rate for token %s: %w", tokenAddr.Hex(), err)
		}
	}

	// Pack paymaster data
	paymasterData := pc.packPaymasterData(
		validUntil,
		validAfter,
		sponsorUUID,
		allowAnyBundler,
		precheckBalance,
		prepaymentRequired,
		tokenAddr,
		pc.cfg.PaymasterAddressV7, // receiver
		exchangeRate,
		paymasterPostOpGasLimit,
	)

	var signature []byte
	if useStubSig {
		// Use a dummy but valid signature
		const stubSigHex = "23359dd4c22d55ddf471f5b9c9cdced955e94f2848a2390cc5822d65ebf949e4546ecbbb5edc4ae388d9c5d62dcaf2a0f2e1ecdb56f26f0cb04b8458845b80201b"
		var err error
		signature, err = hex.DecodeString(stubSigHex)
		if err != nil {
			return "", fmt.Errorf("invalid stub signature hex: %w", err)
		}
		if len(signature) != 65 {
			return "", fmt.Errorf("stub signature must be 65 bytes, got %d", len(signature))
		}
	} else {
		hash := pc.getPaymasterDataHash(
			userOp,
			validUntil,
			validAfter,
			sponsorUUID,
			allowAnyBundler,
			precheckBalance,
			prepaymentRequired,
			tokenAddr,
			pc.cfg.PaymasterAddressV7,
			exchangeRate,
			paymasterPostOpGasLimit,
			paymasterVerificationGasLimit,
			paymasterPostOpGasLimit,
		)

		var err error
		signature, err = pc.signHash(hash)
		if err != nil {
			return "", fmt.Errorf("failed to sign paymaster data hash, userOp: %v, paymasterData: %s, hash: %s, error: %w",
				userOp,
				hex.EncodeToString(paymasterData),
				hex.EncodeToString(hash),
				err,
			)
		}
	}

	// Append signature to paymaster data
	paymasterDataWithSig := append(paymasterData, signature...)

	return "0x" + hex.EncodeToString(paymasterDataWithSig), nil
}

// packPaymasterData encodes the paymaster data fields according to the contract format
func (pc *PaymasterController) packPaymasterData(
	validUntil *big.Int,
	validAfter *big.Int,
	sponsorUUID *big.Int,
	allowAnyBundler bool,
	precheckBalance bool,
	prepaymentRequired bool,
	token common.Address,
	receiver common.Address,
	exchangeRate *big.Int,
	postOpGas *big.Int,
) []byte {
	var buffer []byte

	// validUntil (6 bytes - uint48)
	validUntilBytes := make([]byte, 6)
	validUntil.FillBytes(validUntilBytes)
	buffer = append(buffer, validUntilBytes...)

	// validAfter (6 bytes - uint48)
	validAfterBytes := make([]byte, 6)
	validAfter.FillBytes(validAfterBytes)
	buffer = append(buffer, validAfterBytes...)

	// sponsorUUID (16 bytes - uint128)
	sponsorUUIDBytes := make([]byte, 16)
	sponsorUUID.FillBytes(sponsorUUIDBytes)
	buffer = append(buffer, sponsorUUIDBytes...)

	// allowAnyBundler (1 byte - bool)
	if allowAnyBundler {
		buffer = append(buffer, 1)
	} else {
		buffer = append(buffer, 0)
	}

	// precheckBalance (1 byte - bool)
	if precheckBalance {
		buffer = append(buffer, 1)
	} else {
		buffer = append(buffer, 0)
	}

	// prepaymentRequired (1 byte - bool)
	if prepaymentRequired {
		buffer = append(buffer, 1)
	} else {
		buffer = append(buffer, 0)
	}

	// token (20 bytes - address)
	buffer = append(buffer, token.Bytes()...)

	// receiver (20 bytes - address)
	buffer = append(buffer, receiver.Bytes()...)

	// exchangeRate (32 bytes - uint256)
	exchangeRateBytes := make([]byte, 32)
	exchangeRate.FillBytes(exchangeRateBytes)
	buffer = append(buffer, exchangeRateBytes...)

	// postOpGas (6 bytes - uint48)
	postOpGasBytes := make([]byte, 6)
	postOpGas.FillBytes(postOpGasBytes)
	buffer = append(buffer, postOpGasBytes...)

	return buffer
}

func (pc *PaymasterController) getPaymasterDataHash(userOp *types.PaymasterUserOperationV7,
	validUntil, validAfter *big.Int,
	sponsorUUID *big.Int,
	allowAnyBundler, precheckBalance, prepaymentRequired bool,
	token, receiver common.Address,
	exchangeRate, postOpGas *big.Int,
	paymasterValidationGasLimit, paymasterPostOpGasLimit *big.Int,
) []byte {
	var buffer []byte

	buffer = append(buffer, common.LeftPadBytes(userOp.Sender.Bytes(), 32)...)
	buffer = append(buffer, common.LeftPadBytes(userOp.Nonce.ToInt().Bytes(), 32)...)

	var initCode []byte
	if userOp.Factory != nil {
		initCode = append(userOp.Factory.Bytes(), common.FromHex(userOp.FactoryData)...)
	}
	buffer = append(buffer, crypto.Keccak256Hash(initCode).Bytes()...)

	buffer = append(buffer, crypto.Keccak256Hash(common.FromHex(userOp.CallData)).Bytes()...)

	gasLimits := packGasLimits(userOp.VerificationGasLimit.ToInt(), userOp.CallGasLimit.ToInt())
	buffer = append(buffer, gasLimits[:]...)

	buffer = append(buffer, common.LeftPadBytes(userOp.PreVerificationGas.ToInt().Bytes(), 32)...)

	gasFees := packGasLimits(userOp.MaxPriorityFeePerGas.ToInt(), userOp.MaxFeePerGas.ToInt())
	buffer = append(buffer, gasFees[:]...)

	buffer = append(buffer, common.LeftPadBytes(big.NewInt(pc.cfg.ChainID).Bytes(), 32)...)
	buffer = append(buffer, common.LeftPadBytes(pc.cfg.PaymasterAddressV7.Bytes(), 32)...)

	buffer = append(buffer, common.LeftPadBytes(validUntil.Bytes(), 32)...)
	buffer = append(buffer, common.LeftPadBytes(validAfter.Bytes(), 32)...)
	buffer = append(buffer, common.LeftPadBytes(sponsorUUID.Bytes(), 32)...)

	if allowAnyBundler {
		buffer = append(buffer, common.LeftPadBytes([]byte{1}, 32)...)
	} else {
		buffer = append(buffer, common.LeftPadBytes([]byte{0}, 32)...)
	}

	if precheckBalance {
		buffer = append(buffer, common.LeftPadBytes([]byte{1}, 32)...)
	} else {
		buffer = append(buffer, common.LeftPadBytes([]byte{0}, 32)...)
	}

	if prepaymentRequired {
		buffer = append(buffer, common.LeftPadBytes([]byte{1}, 32)...)
	} else {
		buffer = append(buffer, common.LeftPadBytes([]byte{0}, 32)...)
	}

	buffer = append(buffer, common.LeftPadBytes(token.Bytes(), 32)...)
	buffer = append(buffer, common.LeftPadBytes(receiver.Bytes(), 32)...)
	buffer = append(buffer, common.LeftPadBytes(exchangeRate.Bytes(), 32)...)
	buffer = append(buffer, common.LeftPadBytes(postOpGas.Bytes(), 32)...)

	buffer = append(buffer, common.LeftPadBytes(paymasterValidationGasLimit.Bytes(), 32)...)
	buffer = append(buffer, common.LeftPadBytes(paymasterPostOpGasLimit.Bytes(), 32)...)

	log.Debug("Packed data for hashing", "packedData", hexutil.Encode(buffer))

	return crypto.Keccak256(buffer)
}

// signHash signs a hash using either private key or AWS KMS
func (pc *PaymasterController) signHash(hash []byte) ([]byte, error) {
	if len(hash) != 32 {
		return nil, fmt.Errorf("hash must be 32 bytes, got %d", len(hash))
	}

	prefix := "\x19Ethereum Signed Message:\n32"
	fullMessage := append([]byte(prefix), hash...)
	ethSignedHash := crypto.Keccak256(fullMessage)

	if pc.signerKey != nil {
		return pc.signHashWithPrivateKey(ethSignedHash)
	}

	return pc.signHashWithKMS(ethSignedHash)
}

var max128Bit = new(big.Int).Sub(new(big.Int).Lsh(big.NewInt(1), 128), big.NewInt(1))

func packGasLimits(high, low *big.Int) [32]byte {
	if high.Cmp(max128Bit) > 0 || low.Cmp(max128Bit) > 0 {
		panic("value exceeds 128 bits")
	}
	if high.Sign() < 0 || low.Sign() < 0 {
		panic("value cannot be negative")
	}

	combined := new(big.Int).Or(new(big.Int).Lsh(high, 128), low)
	return [32]byte(common.LeftPadBytes(combined.Bytes(), 32))
}

// calculatePaymasterGasLimits calculates the gas limits for paymaster operations based on the token address.
// The token address is either the zero address for ETH or the USDT address, validated before calling this function.
func calculatePaymasterGasLimits(tokenAddr common.Address, usdtAddress common.Address, usdcAddress common.Address) (*big.Int, *big.Int) {
	// Set default values for ETH
	paymasterPostOpGasLimit := big.NewInt(10000)
	paymasterVerificationGasLimit := big.NewInt(50000)

	// If using USDT token
	if tokenAddr != emptyAddr {
		if strings.EqualFold(tokenAddr.Hex(), usdtAddress.Hex()) || strings.EqualFold(tokenAddr.Hex(), usdcAddress.Hex()) {
			paymasterPostOpGasLimit = big.NewInt(50000)
			paymasterVerificationGasLimit = big.NewInt(60000)
		}
	}

	return paymasterVerificationGasLimit, paymasterPostOpGasLimit
}

// validateClientGasLimits validates the gas limits provided by the client against the expected values.
// This function is used in pm_getPaymasterData to ensure the client has provided correct gas limits.
func validateClientGasLimits(userOp *types.PaymasterUserOperationV7,
	expectedPaymasterVerificationGasLimit, expectedPaymasterPostOpGasLimit *big.Int,
) error {
	if userOp.PaymasterVerificationGasLimit == nil {
		return fmt.Errorf("paymasterVerificationGasLimit is required for pm_getPaymasterData")
	}

	clientPaymasterVerificationGas := userOp.PaymasterVerificationGasLimit.ToInt()
	if clientPaymasterVerificationGas.Cmp(expectedPaymasterVerificationGasLimit) != 0 {
		return fmt.Errorf("paymasterVerificationGasLimit mismatch: client=%s, expected=%s", clientPaymasterVerificationGas.String(), expectedPaymasterVerificationGasLimit.String())
	}

	if userOp.PaymasterPostOpGasLimit == nil {
		return fmt.Errorf("paymasterPostOpGasLimit is required for pm_getPaymasterData")
	}

	clientPaymasterPostOpGasLimit := userOp.PaymasterPostOpGasLimit.ToInt()
	if clientPaymasterPostOpGasLimit.Cmp(expectedPaymasterPostOpGasLimit) != 0 {
		return fmt.Errorf("paymasterPostOpGasLimit mismatch: client=%s, expected=%s", clientPaymasterPostOpGasLimit.String(), expectedPaymasterPostOpGasLimit.String())
	}

	return nil
}

// isSupportedToken checks if the token address is supported
func (pc *PaymasterController) isSupportedToken(tokenAddr common.Address) bool {
	if tokenAddr == emptyAddr {
		return true // ETH
	}
	return strings.EqualFold(tokenAddr.Hex(), pc.cfg.USDTAddress.Hex()) ||
		strings.EqualFold(tokenAddr.Hex(), pc.cfg.USDCAddress.Hex())
}

// getSupportedTokensString returns a string listing all supported tokens
func (pc *PaymasterController) getSupportedTokensString() string {
	return fmt.Sprintf("ETH, %s (USDT), %s (USDC)",
		pc.cfg.USDTAddress.Hex(),
		pc.cfg.USDCAddress.Hex())
}<|MERGE_RESOLUTION|>--- conflicted
+++ resolved
@@ -5,11 +5,8 @@
 	"bytes"
 	"context"
 	"crypto/ecdsa"
-<<<<<<< HEAD
 	"encoding/binary"
-=======
 	"encoding/asn1"
->>>>>>> 0f76b51f
 	"encoding/hex"
 	"encoding/json"
 	"fmt"
